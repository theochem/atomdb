name: build_website

on:

  push:
    branches:
      - master
      - main

  # this ensures that the website is built when a PR is opened, synchronized, reopened, or closed
  # and the PR is not breaking the website building process
  pull_request:
    types: [opened, synchronize, reopened, closed]
    branches:
      - main
      - master

permissions:
  contents: write
  deployments: write
  pages: write

jobs:
  build:
    runs-on: ubuntu-latest
    permissions:
      contents: write
      deployments: write
      pages: write

    steps:
    - name: Checkout repository
      uses: actions/checkout@v4

    - name: Install dependencies
      run: |
        pip install --upgrade pip
        pip install pypandoc_binary
        pip install .[doc]

    - name: Setup pandoc
      uses: siacodelabs/setup-pandoc@v1
      with:
        xelatex: true

    - name: Build documentation
      run: |
        sphinx-apidoc -o website/_autosummary atomdb -M -f

<<<<<<< HEAD
=======
    - name: Create soft links
      run: |
        cd website
        cp -lR ../docs/notebooks ./examples
        ln -s ../docs/source ./api
        cd ../

>>>>>>> 34573080
    - name: Install Requirements
      run: |
        python3 -m pip install -r website/requirements.txt

    - name: Build Jupyter Book
      run: |
        jupyter-book build ./website/

      # Push the book's HTML to github-pages
      # inspired by https://github.com/orgs/community/discussions/26724
      # only push to gh-pages if the master branch has been updated
    - name: GitHub Pages Action
      if: ${{ github.event_name == 'push' && github.ref == 'refs/heads/master' }}
      uses: peaceiris/actions-gh-pages@v4.0.0
      with:
        github_token: ${{ secrets.GITHUB_TOKEN }}
        publish_dir: ./website/_build/html
        publish_branch: gh-pages
        cname: atomdb.qcdevs.org<|MERGE_RESOLUTION|>--- conflicted
+++ resolved
@@ -47,16 +47,6 @@
       run: |
         sphinx-apidoc -o website/_autosummary atomdb -M -f
 
-<<<<<<< HEAD
-=======
-    - name: Create soft links
-      run: |
-        cd website
-        cp -lR ../docs/notebooks ./examples
-        ln -s ../docs/source ./api
-        cd ../
-
->>>>>>> 34573080
     - name: Install Requirements
       run: |
         python3 -m pip install -r website/requirements.txt
