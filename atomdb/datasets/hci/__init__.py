--- conflicted
+++ resolved
@@ -166,17 +166,13 @@
     #
     # Element properties
     #
-<<<<<<< HEAD
     cov_radii, vdw_radii, mass = atomdb.get_element_data(elem)
-=======
-    cov_radii, vdw_radii = atomdb.get_element_data(elem)
     #
     # Conceptual-DFT properties (TODO)
     #
     ip=None
     mu=None
     eta=None
->>>>>>> b42bcade
 
     # Return Species instance
     return atomdb.Species(
