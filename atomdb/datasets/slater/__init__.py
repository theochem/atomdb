--- conflicted
+++ resolved
@@ -13,10 +13,8 @@
 # You should have received a copy of the GNU General Public License
 # along with AtomDB. If not, see <http://www.gnu.org/licenses/>.
 
-<<<<<<< HEAD
-r"""Slater dataset."""
-=======
-r"""
+r"""Slater dataset.
+
 Module responsible for reading and storing atomic wave-function information from '.slater' files and
     computing electron density, and kinetic energy from them.
 
@@ -28,5 +26,4 @@
 load_slater_wfn : Function for reading and returning information from '.slater' files that consist
     of anion, cation and neutral atomic wave-function information.
 
-"""
->>>>>>> 3d485296
+"""